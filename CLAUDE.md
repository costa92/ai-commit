# CLAUDE.md

This file provides guidance to Claude Code (claude.ai/code) when working with code in this repository.

## Development Commands

**Building and Running:**
```bash
# Build the project
make build

# Build in release mode
cargo build --release

# Run the tool directly
make run
# or
cargo run -- [args]

# Install to ~/.cargo/bin/
make install
```

**Testing and Linting:**
```bash
# Run all tests
make test
# or
cargo test

# Run tests with verbose output
make test-verbose
# or
cargo test -- --nocapture

# Code quality checks
make check           # Run clippy + formatting check
make clippy          # Run clippy linting only
make fmt-check       # Check code formatting only
# or
cargo clippy -- -D warnings
cargo fmt --check

# Code formatting and fixes
make fmt             # Format code automatically
make fix             # Format code + fix clippy issues
# or
cargo fmt
cargo clippy --fix --allow-dirty --allow-staged

# Complete quality assurance
make qa              # Run tests + checks (full QA pipeline)
```

**Changelog and Git Utilities:**
```bash
# Generate changelog (requires git-cliff)
make changelog

# Get latest tag changelog
make latest-tag

# Generate changelog for specific tag
make tag-changelog tag=v1.0.0
```

## Architecture Overview

**ai-commit** is a Rust CLI tool that generates conventional commit messages using AI models. The application follows a modular architecture:

### Core Components

**1. Configuration System (`src/config/`)**
- Supports multiple configuration sources: CLI args → env vars → .env files
- Handles AI provider configurations (Ollama, Deepseek, SiliconFlow)
- Configuration priority: CLI args > environment variables > .env files
- Environment files loaded from: `~/.ai-commit/.env` or local `.env`

**2. AI Integration (`src/ai/`)**
- Supports multiple AI providers: Ollama (local), Deepseek, SiliconFlow
- Streaming response processing for real-time output
- Uses `commit-prompt.txt` for Conventional Commits prompt template
- Regex-based cleanup to extract clean commit messages from AI responses

**3. Git Operations (`src/git/`)**
- `core.rs`: Common Git operations and utilities (branch management, status checks)
- `commit.rs`: Standard git operations (add, commit, push, diff)
- `tag.rs`: Advanced tag management with semantic versioning
- `worktree.rs`: Git worktree management for parallel development
- `flow.rs`: Git Flow workflow support (feature, hotfix, release branches)
- `history.rs`: Git history viewing and analysis with filtering capabilities
- `edit.rs`: Commit editing and modification (amend, rebase, reword, undo)
- Automatic tag version resolution and conflict avoidance
- Support for both commit and tag workflows

**4. CLI Interface (`src/cli/`)**
- Built with `clap` for argument parsing
- Supports both short and long argument forms
- Comprehensive tag creation and push options
- Full worktree management commands
- Git Flow workflow commands
- History and log viewing options
- Commit editing and modification commands

**5. Command Routing (`src/commands/`)**
- Modular command structure with dedicated handlers
- `tag.rs`: Tag management command routing (list, delete, info, compare)
- `flow.rs`: Git Flow command handlers (feature, hotfix, release workflows)
- `history.rs`: History viewing command processing with advanced filtering
- `edit.rs`: Commit editing command handlers (amend, rebase, reword, undo)
- `mod.rs`: Central command routing system

**6. Internationalization (`src/internationalization.rs`)**
- Multi-language support (Chinese Simplified/Traditional, English)
- Centralized message management system

### Configuration Sources

The tool loads configuration in this priority order:
1. CLI arguments (highest priority)
2. Environment variables (prefixed with `AI_COMMIT_`)
3. `.env` files (user home: `~/.ai-commit/.env`, then local `.env`)
4. Default values (lowest priority)

### AI Provider Setup

**Ollama (default):**
- Requires local Ollama installation
- Default model: `mistral`
- Default URL: `http://localhost:11434/api/generate`

**Deepseek:**
- Requires API key: `AI_COMMIT_DEEPSEEK_API_KEY`
- Default URL: `https://api.deepseek.com/v1/chat/completions`

**SiliconFlow:**
- Requires API key: `AI_COMMIT_SILICONFLOW_API_KEY`
- Default URL: `https://api.siliconflow.cn/v1/chat/completions`

### Debug Mode Configuration

The tool supports a debug mode that controls output verbosity through the `AI_COMMIT_DEBUG` environment variable:

**Debug Mode Off (Default):**
- `AI_COMMIT_DEBUG=false` or unset
- Only outputs final results
- Suppresses process information and timing details
- Ideal for production use and automation scripts

**Debug Mode On:**
- `AI_COMMIT_DEBUG=true` or `AI_COMMIT_DEBUG=1` 
- Shows detailed operation process
- Includes AI generation timing, large change detection, tag creation messages
- Case-insensitive: accepts `TRUE`, `True`, `1`
- Useful for development, debugging, and understanding tool behavior

**Debug Output Examples:**
- AI generation timing: "AI 生成 commit message 耗时: 1.23s"
- Large change detection: "检测到大型变更 (6个文件, 15967字符)，正在生成摘要..."  
- Tag operations: "Created new tag: v1.0.1", "Pushed tag v1.0.1 to remote"
- Empty changes: "No staged changes."

### Advanced Git Features

#### Git Worktree Development Workflow

The tool supports Git worktree functionality for parallel development across multiple branches:

**Worktree Management Commands:**
- `--worktree-create BRANCH`: Create new worktree for specified branch
- `--worktree-switch NAME`: Switch current working directory to specified worktree  
- `--worktree-list`: List all available worktrees with branch info
- `--worktree-verbose, -v`: Enable verbose mode for worktree list (equivalent to `git worktree list -v`)
- `--worktree-porcelain`: Enable machine-readable output for worktree list (equivalent to `git worktree list --porcelain`)
- `--worktree-z, -z`: Use NUL character to terminate records (equivalent to `git worktree list -z`)
- `--worktree-expire TIME`: Show prunable annotation for old worktrees (equivalent to `git worktree list --expire`)
- `--worktree-remove NAME`: Remove specified worktree and cleanup references
- `--worktree-path PATH`: Specify custom path for worktree creation
- `--worktree-clear`: Clear all other worktrees except current one

**Worktree Creation Logic:**
- Default path: `../worktree-{branch-name}` (replaces `/` with `-`)
- Custom paths supported via `--worktree-path`
- Automatically tries existing branch first, then creates new branch if needed
- Smart branch name sanitization for filesystem compatibility

**Development Workflow Benefits:**
- Work on multiple features simultaneously without branch switching
- Isolated working directories for each feature/bugfix
- Seamless ai-commit integration within any worktree
- Automatic working directory switching and path resolution

**Safety Features:**
- Worktree conflict detection and resolution
- Automatic pruning of invalid worktree references
- Path validation and error handling
- Branch existence checking before worktree creation
- Bulk cleanup operations with detailed feedback
- Current worktree protection (never removes active worktree)

#### Git Flow Workflow Support

The tool implements comprehensive Git Flow workflows for structured development:

**Git Flow Initialization:**
- `--flow-init`: Initialize Git Flow in repository with standard branch structure
- Sets up main/develop branches and configures branch prefixes

**Feature Workflow:**
- `--flow-feature-start NAME`: Start new feature branch from develop
- `--flow-feature-finish NAME`: Merge feature branch into develop and clean up
- `--flow-feature-list`: List all active feature branches

**Hotfix Workflow:**
- `--flow-hotfix-start NAME`: Start hotfix branch from main for urgent fixes
- `--flow-hotfix-finish NAME`: Merge hotfix into both main and develop
- `--flow-hotfix-list`: List all active hotfix branches

**Release Workflow:**
- `--flow-release-start NAME`: Start release branch from develop
- `--flow-release-finish NAME`: Merge release into main and develop, create tag
- `--flow-release-list`: List all active release branches

**Git Flow Benefits:**
- Structured branching model for team collaboration
- Automatic branch merging and cleanup
- Version tagging for releases
- Separation of features, fixes, and releases

#### Tag Management System

Enhanced tag management with semantic versioning support:

**Tag Operations:**
- `--tag-list`: List all repository tags with creation dates
- `--tag-delete TAG`: Delete specified tag locally and remotely
- `--tag-info TAG`: Show detailed tag information (author, date, message)
- `--tag-compare TAG1 TAG2`: Compare changes between two tags

**Automatic Version Resolution:**
- Smart version incrementation from latest tags
- Conflict resolution for duplicate versions
- Support for semantic versioning patterns

#### History and Log Analysis

Comprehensive git history analysis with advanced filtering:

**History Commands:**
- `--history`: Show formatted commit history with colors and graphs
- `--log-author AUTHOR`: Filter history by specific author
- `--log-since DATE`: Show commits since specified date
- `--log-until DATE`: Show commits until specified date
- `--log-graph`: Display branch graph visualization
- `--log-limit NUMBER`: Limit number of commits shown
- `--log-file PATH`: Show history for specific file or path

**Advanced Features:**
- `--log-stats`: Display file change statistics
- `--log-contributors`: Show contributor statistics with commit counts
- `--log-search TERM`: Search commit messages for specific terms
- `--log-branches`: Show branch graph with all branches

#### Commit Editing and Modification

Powerful commit editing capabilities for history management:

**Commit Editing Commands:**
- `--amend [MESSAGE]`: Modify the last commit message or add changes
- `--edit-commit HASH`: Edit specific commit interactively
- `--rebase-edit BASE`: Interactive rebase from base commit
- `--reword-commit HASH MESSAGE`: Change commit message for specific commit
- `--undo-commit`: Undo last commit (soft reset, keeps changes staged)

**Advanced Editing:**
- `--squash-commits FROM TO`: Squash multiple commits into one
- `--show-editable [LIMIT]`: Display list of recent editable commits
- Interactive rebase support with automatic editor setup
- Rebase status checking and conflict resolution

**Safety Features:**
- Commit existence validation before operations
- Automatic backup references for destructive operations
- Clear instructions for multi-step operations
- Status checking for ongoing rebase operations

### Legacy Tag Management Logic

The original tag system supports intelligent version resolution:
- When no base version specified: increments patch version from latest tag
- When major.minor specified: starts with .0 patch, finds next available
- When full version specified: uses exact version if available, otherwise increments
- Automatic conflict resolution by incrementing patch version

### Key Files

- `commit-prompt.txt`: Conventional Commits prompt template for AI
- `example.env`: Configuration template showing all available options
- `Makefile`: Build automation and development commands
- `cliff.toml`: Configuration for git-cliff changelog generation

### Development Notes

- **Testing Strategy**: Comprehensive test suite with 150+ tests covering:
  - Unit tests for all modules (inline with `#[cfg(test)]`)
  - Integration tests in `tests/integration_tests.rs`
  - New feature test coverage (Git Flow, history analysis, commit editing)
  - Performance optimization validation
  - Concurrent access and thread safety tests
- **Performance Optimizations**: 
  - HTTP client singleton with connection reuse (50-80% faster connections)
  - Async/await conversion for Git operations
  - Stream processing with pre-allocated buffers
  - Caching systems for Git commands and prompt templates
  - Environment loading optimization with singleton pattern
- The application uses `anyhow` for error handling throughout
- All git operations converted to async using `tokio::process::Command`
- Streaming AI responses provide real-time feedback during generation
- Configuration validation ensures required API keys are present for cloud providers
- Memory allocation optimizations reduce heap usage by 30-50%

### Prompt Template Optimization

The `commit-prompt.txt` template has been optimized for strict Conventional Commits compliance:

**Key Requirements:**
- AI must output exactly: `<type>(<scope>): <subject>\n\n<body>`
- No markdown formatting, explanations, or additional text
- Subject must be Chinese and under 50 characters
- Types limited to: feat, fix, docs, style, refactor, test, chore

**Current Template Structure:**
```
输出格式：<type>(<scope>): <subject>

type: feat|fix|docs|style|refactor|test|chore
subject: 中文，不超过50字

错误示例（禁止）：
"These are good changes..."
"Here's a breakdown:"
"**Overall Assessment:**"
任何英文分析或解释

正确示例：
feat(api): 添加用户认证功能
fix(ui): 修复按钮显示问题  
refactor(core): 重构数据处理逻辑

git diff:
{{git_diff}}
```

**优化重点：**
- **极简命令式模板**：直接指定输出格式，无多余解释
- **明确反面示例**：直接展示禁止的英文分析模式
- **全面验证逻辑**：检测20+种英文描述模式，包括：
  - `"These are"`, `"Here's a"`, `"The changes"`
  - `"Overall Assessment"`, `"breakdown"`, `"suggestions"`
  - `"**"`, `"good changes"`, `"clean"`, `"helpful"`
  - `"address"`, `"improve"`, `"1."`, `"*"`
- **正面格式验证**：确保输出以有效type开头，包含冒号，长度合理
- **专门处理大文件场景**：强制概括而非详细分析

### Test Coverage Summary

**Unit Tests (150+ tests):**
- AI Module: 17 tests (HTTP client, request/response handling, error scenarios)
- Git Core Operations: 12 tests (async operations, branch management, status checks)
- Git Commit Operations: 15 tests (commit, push, diff, async command validation)
- Git Tag Management: 18 tests (version parsing, caching, thread safety, comparison)
- Git Flow Workflow: 16 tests (feature, hotfix, release workflows, branch operations)
- Git History Analysis: 14 tests (filtering, formatting, contributor stats, file tracking)
- Git Edit Operations: 18 tests (amend, rebase, reword, undo, interactive editing)
- Configuration: 18 tests (environment loading, validation, priority handling)
- Internationalization: 14 tests (language switching, message retrieval, concurrent access)
- CLI Arguments: 15 tests (argument parsing, validation, edge cases, new command options)
- Command Routing: 8 tests (dispatch logic, error handling, command validation)

**Integration Tests (12 tests):**
- Configuration system workflows
- CLI parsing and configuration integration
- Internationalization system integration
- Command routing integration
- Error handling across modules
- Performance optimization validation
- Concurrent access testing
- Full system integration scenarios with new features

**Test Execution:**
```bash
# Run all tests
cargo test

# Run specific test module
cargo test ai::tests

# Run integration tests only
cargo test --test integration_tests

# Run tests with output
cargo test -- --nocapture
<<<<<<< HEAD

# Run specific feature module tests
cargo test git::flow::tests
cargo test git::history::tests
cargo test git::edit::tests
cargo test commands::tests
```

### CLI Command Reference

**Standard Commit Generation:**
```bash
ai-commit                    # Generate and commit with AI
ai-commit --add              # Stage all files first, then commit
ai-commit --push             # Also push after committing
```

**Tag Management:**
```bash
ai-commit --tag-list                      # List all tags
ai-commit --tag-delete v1.0.0             # Delete specific tag
ai-commit --tag-info v1.0.0               # Show tag information
ai-commit --tag-compare v1.0.0 v1.0.1     # Compare two tags
```

**Git Flow Workflows:**
```bash
ai-commit --flow-init                     # Initialize Git Flow
ai-commit --flow-feature-start auth       # Start feature branch
ai-commit --flow-feature-finish auth      # Finish feature branch
ai-commit --flow-hotfix-start security    # Start hotfix branch
ai-commit --flow-hotfix-finish security   # Finish hotfix branch
ai-commit --flow-release-start v1.1.0     # Start release branch
ai-commit --flow-release-finish v1.1.0    # Finish release branch
```

**History and Log Analysis:**
```bash
ai-commit --history                       # Show commit history
ai-commit --log-author "John Doe"         # Filter by author
ai-commit --log-since "2024-01-01"        # Show commits since date
ai-commit --log-graph --log-limit 20      # Show branch graph with limit
ai-commit --log-file src/main.rs          # Show file history
ai-commit --log-stats                     # Show change statistics
ai-commit --log-contributors              # Show contributors
ai-commit --log-search "bug fix"          # Search commit messages
```

**Commit Editing:**
```bash
ai-commit --amend                         # Amend last commit
ai-commit --amend "New commit message"    # Amend with new message
ai-commit --edit-commit abc1234           # Edit specific commit
ai-commit --rebase-edit HEAD~3            # Interactive rebase
ai-commit --reword-commit abc1234 "New"   # Change commit message
ai-commit --undo-commit                   # Undo last commit
ai-commit --show-editable 10              # Show recent editable commits
```

**Worktree Management:**
```bash
ai-commit --worktree-list                 # List worktrees
ai-commit --worktree-create feature/auth  # Create new worktree
ai-commit --worktree-remove auth          # Remove worktree
ai-commit --worktree-clear                # Remove all other worktrees
```
=======
```

## Recent Feature Updates & Requirements

**New Requirements Support:**
- The application continuously evolves with new feature requests
- When implementing new features, ensure backward compatibility with existing configuration
- All new CLI arguments must include both help documentation and comprehensive test coverage
- New AI providers should follow the existing pattern in `src/ai/mod.rs` and `src/config/mod.rs`
- Worktree functionality expansions should maintain safety features and path validation

**Feature Request Workflow:**
1. Analyze existing architecture patterns before implementing new features
2. Update CLI argument definitions in `src/cli/args.rs` with proper help text
3. Add configuration support if needed in `src/config/mod.rs`
4. Implement core functionality following async patterns
5. Add comprehensive test coverage (unit + integration)
6. Update CLAUDE.md if architectural changes are made

**Help System Maintenance:**
- Ensure all CLI parameters are properly documented in help output
- Help text should list all supported options (e.g., all AI providers: ollama, deepseek, siliconflow)
- Parameter descriptions should be concise but complete
- Validate help output matches actual functionality

**Quality Assurance for New Features:**
- Run `make qa` after implementing new features
- Ensure all tests pass and code formatting is correct
- Test both positive and negative scenarios
- Verify configuration priority system works with new options
- Test integration with existing worktree and commit workflows

# important-instruction-reminders
Do what has been asked; nothing more, nothing less.
NEVER create files unless they're absolutely necessary for achieving your goal.
ALWAYS prefer editing an existing file to creating a new one.
NEVER proactively create documentation files (*.md) or README files. Only create documentation files if explicitly requested by the User.
>>>>>>> 0c20b261
<|MERGE_RESOLUTION|>--- conflicted
+++ resolved
@@ -148,7 +148,7 @@
 - Ideal for production use and automation scripts
 
 **Debug Mode On:**
-- `AI_COMMIT_DEBUG=true` or `AI_COMMIT_DEBUG=1` 
+- `AI_COMMIT_DEBUG=true` or `AI_COMMIT_DEBUG=1`
 - Shows detailed operation process
 - Includes AI generation timing, large change detection, tag creation messages
 - Case-insensitive: accepts `TRUE`, `True`, `1`
@@ -156,7 +156,7 @@
 
 **Debug Output Examples:**
 - AI generation timing: "AI 生成 commit message 耗时: 1.23s"
-- Large change detection: "检测到大型变更 (6个文件, 15967字符)，正在生成摘要..."  
+- Large change detection: "检测到大型变更 (6个文件, 15967字符)，正在生成摘要..."
 - Tag operations: "Created new tag: v1.0.1", "Pushed tag v1.0.1 to remote"
 - Empty changes: "No staged changes."
 
@@ -168,7 +168,7 @@
 
 **Worktree Management Commands:**
 - `--worktree-create BRANCH`: Create new worktree for specified branch
-- `--worktree-switch NAME`: Switch current working directory to specified worktree  
+- `--worktree-switch NAME`: Switch current working directory to specified worktree
 - `--worktree-list`: List all available worktrees with branch info
 - `--worktree-verbose, -v`: Enable verbose mode for worktree list (equivalent to `git worktree list -v`)
 - `--worktree-porcelain`: Enable machine-readable output for worktree list (equivalent to `git worktree list --porcelain`)
@@ -307,7 +307,7 @@
   - New feature test coverage (Git Flow, history analysis, commit editing)
   - Performance optimization validation
   - Concurrent access and thread safety tests
-- **Performance Optimizations**: 
+- **Performance Optimizations**:
   - HTTP client singleton with connection reuse (50-80% faster connections)
   - Async/await conversion for Git operations
   - Stream processing with pre-allocated buffers
@@ -344,7 +344,7 @@
 
 正确示例：
 feat(api): 添加用户认证功能
-fix(ui): 修复按钮显示问题  
+fix(ui): 修复按钮显示问题
 refactor(core): 重构数据处理逻辑
 
 git diff:
@@ -400,74 +400,6 @@
 
 # Run tests with output
 cargo test -- --nocapture
-<<<<<<< HEAD
-
-# Run specific feature module tests
-cargo test git::flow::tests
-cargo test git::history::tests
-cargo test git::edit::tests
-cargo test commands::tests
-```
-
-### CLI Command Reference
-
-**Standard Commit Generation:**
-```bash
-ai-commit                    # Generate and commit with AI
-ai-commit --add              # Stage all files first, then commit
-ai-commit --push             # Also push after committing
-```
-
-**Tag Management:**
-```bash
-ai-commit --tag-list                      # List all tags
-ai-commit --tag-delete v1.0.0             # Delete specific tag
-ai-commit --tag-info v1.0.0               # Show tag information
-ai-commit --tag-compare v1.0.0 v1.0.1     # Compare two tags
-```
-
-**Git Flow Workflows:**
-```bash
-ai-commit --flow-init                     # Initialize Git Flow
-ai-commit --flow-feature-start auth       # Start feature branch
-ai-commit --flow-feature-finish auth      # Finish feature branch
-ai-commit --flow-hotfix-start security    # Start hotfix branch
-ai-commit --flow-hotfix-finish security   # Finish hotfix branch
-ai-commit --flow-release-start v1.1.0     # Start release branch
-ai-commit --flow-release-finish v1.1.0    # Finish release branch
-```
-
-**History and Log Analysis:**
-```bash
-ai-commit --history                       # Show commit history
-ai-commit --log-author "John Doe"         # Filter by author
-ai-commit --log-since "2024-01-01"        # Show commits since date
-ai-commit --log-graph --log-limit 20      # Show branch graph with limit
-ai-commit --log-file src/main.rs          # Show file history
-ai-commit --log-stats                     # Show change statistics
-ai-commit --log-contributors              # Show contributors
-ai-commit --log-search "bug fix"          # Search commit messages
-```
-
-**Commit Editing:**
-```bash
-ai-commit --amend                         # Amend last commit
-ai-commit --amend "New commit message"    # Amend with new message
-ai-commit --edit-commit abc1234           # Edit specific commit
-ai-commit --rebase-edit HEAD~3            # Interactive rebase
-ai-commit --reword-commit abc1234 "New"   # Change commit message
-ai-commit --undo-commit                   # Undo last commit
-ai-commit --show-editable 10              # Show recent editable commits
-```
-
-**Worktree Management:**
-```bash
-ai-commit --worktree-list                 # List worktrees
-ai-commit --worktree-create feature/auth  # Create new worktree
-ai-commit --worktree-remove auth          # Remove worktree
-ai-commit --worktree-clear                # Remove all other worktrees
-```
-=======
 ```
 
 ## Recent Feature Updates & Requirements
@@ -504,5 +436,4 @@
 Do what has been asked; nothing more, nothing less.
 NEVER create files unless they're absolutely necessary for achieving your goal.
 ALWAYS prefer editing an existing file to creating a new one.
-NEVER proactively create documentation files (*.md) or README files. Only create documentation files if explicitly requested by the User.
->>>>>>> 0c20b261
+NEVER proactively create documentation files (*.md) or README files. Only create documentation files if explicitly requested by the User.